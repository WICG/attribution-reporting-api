--- conflicted
+++ resolved
@@ -208,12 +208,9 @@
   ]
 }
 ```
-<<<<<<< HEAD
 A processing origin should not reuse an ID string for a different key.
 In particular, IDs must be unique within a `keys.json` to be valid.
-=======
 In the case of backwards incompatible changes to this scheme (e.g. in future versions of the API), the .well-known endpoint should also change.
->>>>>>> 4683e0f6
 
 **Note:** The browser may need some mechanism to ensure that the same set of keys are delivered to different users.
 
