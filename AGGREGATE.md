--- conflicted
+++ resolved
@@ -191,24 +191,6 @@
 
 The payload should be encrypted via [HPKE](https://datatracker.ietf.org/doc/draft-irtf-cfrg-hpke/), to public keys specified by the processing origins at some well-known address  `/.well-known/aggregation-service/keys.json` that the browser can fetch, and then base64 encoded. Note that we are avoiding using the `attribution-reporting` namespace because many APIs may want to use this infrastructure beyond attribution reporting.
 
-The contents of this base64-encoded encrypted payload will be a [CBOR](https://cbor.io) map.
-
-<<<<<<< HEAD
-Payloads generated with the `two-party` processingType will have the following structure:
-
-```
-// CBOR
-{
-  "version": "<api version>",
-  "operation": "hierarchical-histogram",  // Allows for the service to support other operations in the future
-  "privacy_budget_key": "<field for server to do privacy budgeting>",
-  "scheduled_report_time": <timestamp in msec>,
-  "reporting_origin": "https://reporter.example",
-  "dpf_key": <binary serialization of the DPF key>,
-}
-```
-Note that the `dpf_key` value would differ in the two payloads.
-=======
 The browser will encrypt payloads just before the report is sent by requesting public keys for the processing origin. `keys.json` will be fetched with an un-credentialed request. The processing origin will respond with a set of keys which will be stored according to standard HTTP caching rules, i.e. using Cache-Control headers to dictate how long to store the keys for (e.g. following the [freshness lifetime](https://datatracker.ietf.org/doc/html/rfc7234#section-4.2)). The browser could enforce maximum/minimum lifetimes of stored keys to encourage faster key rotation and/or mitigate bandwidth usage. The scheme of the JSON encoded public keys is as follows:
 
 
@@ -231,10 +213,25 @@
 
 **Note:** The browser may need some mechanism to ensure that the same set of keys are delivered to different users.
 
-**TODO**: more formally specify `payload`.
->>>>>>> f519bc0a
-
-Payloads generated with the `single-server` processingType will directly encode the bucket and value of the histogram contribution instead of a DPF key. The `dpf_key` field will be replaced with `"data": { "bucket": <bucket>, "value": <value> }`.
+The contents of the base64-encoded encrypted payload will be a [CBOR](https://cbor.io) map.
+
+Payloads generated with the `two-party` processing type will have the following structure:
+
+```
+// CBOR
+{
+  "version": "<api version>",
+  "operation": "hierarchical-histogram",  // Allows for the service to support other operations in the future
+  "privacy_budget_key": "<field for server to do privacy budgeting>",
+  "scheduled_report_time": <timestamp in msec>,
+  "reporting_origin": "https://reporter.example",
+  "dpf_key": <binary serialization of the DPF key>,
+}
+```
+Note that the `dpf_key` value would differ in the two payloads.
+
+Payloads generated with the `single-server` processing type will directly encode the bucket and value of the histogram contribution instead of a DPF key.
+The `dpf_key` field will be replaced with `"data": { "bucket": <bucket>, "value": <value> }`.
 If two `aggregationServices` are specified, one payload (chosen randomly) would contain that data and the other would instead contain `"data": {}`.
 
 ### Privacy budgeting
