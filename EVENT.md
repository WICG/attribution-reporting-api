--- conflicted
+++ resolved
@@ -135,11 +135,7 @@
 ```
 
 `event` sources do not require any user interaction and can be registered via
-<<<<<<< HEAD
-`<img>`/`<script>` tags with the new `attributionsrc` attribute too:
-=======
-`<img>` tags with the new `attributionsrc` attribute:
->>>>>>> e52300ba
+`<img>` or `<script>` tags with the new `attributionsrc` attribute:
 ```html
 <img src="https://advertiser.example/pixel"
      attributionsrc="https://adtech.example/attribution_source?my_ad_id=123">
