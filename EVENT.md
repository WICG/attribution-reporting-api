_This is an in-depth technical explainer. If you're looking for a high-level
introduction to Attribution Reporting with event-level reports, head over to
[Event-level reports in the Attribution Reporting API](https://developer.chrome.com/docs/privacy-sandbox/attribution-reporting-event-introduction/)._

_A list of all API guides and blog posts for this API is also available
[here](https://developer.chrome.com/docs/privacy-sandbox/attribution-reporting/)._

# Attribution Reporting with event-level reports

This document is an explainer for a potential new web platform feature which
allows for measuring and reporting ad click and view conversions.

See the explainer on [aggregate measurement](AGGREGATE.md) for a potential
extension on top of this.

<!-- START doctoc generated TOC please keep comment here to allow auto update -->
<!-- DON'T EDIT THIS SECTION, INSTEAD RE-RUN doctoc TO UPDATE -->
**Table of Contents**

- [Motivation](#motivation)
- [Related work](#related-work)
- [API Overview](#api-overview)
  - [Registering attribution sources](#registering-attribution-sources)
  - [Handling an attribution source
    event](#handling-an-attribution-source-event)
  - [Publisher-side Controls for Attribution Source
    Declaration](#publisher-side-controls-for-attribution-source-declaration)
  - [Triggering Attribution](#triggering-attribution)
  - [Data limits and noise](#data-limits-and-noise)
  - [Trigger attribution algorithm](#trigger-attribution-algorithm)
  - [Multiple sources for the same trigger
    (Multi-touch)](#multiple-sources-for-the-same-trigger-multi-touch)
  - [Sending Scheduled Reports](#sending-scheduled-reports)
  - [Attribution Reports](#attribution-reports)
  - [Data Encoding](#data-encoding)
  - [Optional attribution filters](#optional-attribution-filters)
  - [Optional: extended debugging reports](#optional-extended-debugging-reports)
  - [Noisy fake conversion example](#noisy-fake-conversion-example)
  - [Storage limits](#storage-limits)
- [Privacy Considerations](#privacy-considerations)
  - [Trigger Data](#trigger-data)
  - [Reporting Delay](#reporting-delay)
  - [Reporting origin limits](#reporting-origin-limits)
  - [Clearing Site Data](#clearing-site-data)
  - [Reporting cooldown / rate limits](#reporting-cooldown--rate-limits)
  - [Less trigger-side data](#less-trigger-side-data)
  - [Browsing history reconstruction](#browsing-history-reconstruction)
    - [Adding noise to whether a trigger is
      genuine](#adding-noise-to-whether-a-trigger-is-genuine)
    - [Limiting the number of unique destinations covered by pending
      sources](#limiting-the-number-of-unique-destinations-covered-by-pending-sources)
  - [Differential privacy](#differential-privacy)
  - [Speculative: Limits based on first party
    storage](#speculative-limits-based-on-first-party-storage)
- [Security considerations](#security-considerations)
  - [Reporting origin control](#reporting-origin-control)
  - [Denial of service](#denial-of-service)
  - [Top site permission model](#top-site-permission-model)

<!-- END doctoc generated TOC please keep comment here to allow auto update -->

## Motivation

Currently, the web ad industry measures conversions via identifiers they can
associate across sites. These identifiers tie information about which ads were
clicked to information about activity on the advertiser's site (the conversion).
This allows advertisers to measure ROI, and for the entire ads ecosystem to
understand how well ads perform.

Since the ads industry today uses common identifiers across advertiser and
publisher sites to track conversions, these common identifiers can be used to
enable other forms of cross-site tracking.

This doesn’t have to be the case, though, especially in cases where identifiers
such as third-party cookies are either unavailable or undesirable. A new API
surface can be added to the web platform to satisfy this use case without them,
in a way that provides better privacy to users.

This API alone will not be able to support all conversion measurement use cases.
We envision this API as one of potentially many new APIs that will seek to
reproduce valid advertising use cases in the web platform in a privacy
preserving way. In particular, we think this API could be extended by using
server side aggregation to provide richer data, which we are continuing to
explore.

## Related work

There is an alternative [Private Click
Measurement](https://github.com/privacycg/private-click-measurement) draft spec
in the PrivacyCG. See this [WebKit blog
post](https://webkit.org/blog/8943/privacy-preserving-ad-click-attribution-for-the-web/)
for more details.

There are multiple aggregate designs in
[wicg/privacy-preserving-ads](https://github.com/WICG/privacy-preserving-ads),
including Bucketization and MaskedLARK.

Folks from Meta and Mozilla have published the [Interoperable Private
Attribution(IPA)](https://docs.google.com/document/d/1KpdSKD8-Rn0bWPTu4UtK54ks0yv2j22pA5SrAD9av4s/edit#heading=h.f4x9f0nqv28x)
proposal for doing aggregate attribution measurement.

Brave has published and implemented an [Ads Confirmation
Protocol](https://github.com/brave/brave-browser/wiki/Security-and-privacy-model-for-ad-confirmations).

## API Overview

### Registering attribution sources

Attribution sources are events which future triggers can be attributed to. There
are two types of attribution sources, `navigation` sources and `event` sources.

`navigation` sources are registered via clicks on anchor tags:
```html
<a href="https://advertiser.example/landing"
   attributionsrc="https://adtech.example/attribution_source?my_ad_id=123">
   click me
</a>
```
or via calls to `window.open` that occur with [transient
activation](https://html.spec.whatwg.org/multipage/interaction.html#transient-activation):
```javascript
// Encode the attributionsrc URL in case it contains special characters, such as '=', that will
// cause the parameter to be improperly parsed
const encoded = encodeURIComponent('https://adtech.example/attribution_source?my_ad_id=123');
window.open(
  "https://advertiser.example/landing",
  "_blank",
  `attributionsrc=${encoded}`);
```

`event` sources do not require any user interaction and are registered via
`<img>` tags with the new `attributionsrc` attribute too:
```html
<img src="https://advertiser.example/pixel"
     attributionsrc="https://adtech.example/attribution_source?my_ad_id=123">
```
or via a JavaScript API:
```javascript
const headers = {
  'Attribution-Reporting-Eligible': 'true'
};
window.fetch("https://adtech.example/attribution_source?my_ad_id=123",
             { headers });
```

The `<a>`, `<img>`, and `window.open` mechanisms will cause the browser to
initiate a `keepalive` fetch request to the URL indicated by `attributionsrc`.

Response headers will be processed for any request that includes the
`Attribution-Reporting-Eligible` request header, not just ones initiated via
`window.fetch`. For example, responses will also be processed for
`XmlHttpRequest` if the header was present on the corresponding request.

The response to this request will configure the API. The browser will expect
data in a new JSON HTTP header `Attribution-Reporting-Register-Source` which
configures the API:

```jsonc
{
  "source_event_id": "12340873456",
  "destination": "[eTLD+1]",
  "expiry": "[64-bit signed integer]",
  "priority": "[64-bit signed integer]"
}
```

- `destination`: an origin whose eTLD+1 is where attribution will be triggered
for this source.

- `source_event_id`: A string encoding a 64-bit unsigned integer which
represents the event-level data associated with this source. This will be
limited to 64 bits of information but the value can vary.

- `expiry`: (optional) expiry in seconds for when the source should be
deleted. Default is 30 days, with a maximum value of 30 days. The maximum expiry
can also vary between browsers. This will be rounded to the nearest day.

- `priority`: (optional) a signed 64-bit integer used to prioritize
this source with respect to other matching sources. When a trigger redirect is
received, the browser will find the matching source with highest
`priority` value and generate a report. The other sources will not
generate reports.

Once this header is received, the browser will proceed with [handling an
attribution source event](#handling-an-attribution-source-event). Note that it
is possible to register multiple sources for the same request using HTTP
redirects (though these multiple sources may not set distinct destinations).

Note that we sometimes call the `attributionsrc`'s origin the "reporting origin"
since it is the origin that will end up receiving attribution reports.

### Handling an attribution source event

A `navigation` attribution source event will be logged to storage if the
resulting document being navigated to ends up sharing an eTLD+1 with the
`destination` origin. Additionally, the navigation needs occur with [transient
user activation](https://html.spec.whatwg.org/multipage/interaction.html#transient-activation).

`event` sources don’t require any of the above constraints to be logged.

When a source is logged for <`attributionsrc` origin, `destination`> pair,
existing sources matching this pair will be looked up in storage. If the
matching sources have been triggered at least once (i.e. have scheduled a
report), they will be removed from browser storage and will not be eligible for
further reporting. Any pending reports for these sources will still be sent.

An attribution source will be eligible for reporting if any page on the
`destination` eTLD+1 (advertiser site) triggers attribution for the associated
reporting origin.

### Publisher-side Controls for Attribution Source Declaration

In order to prevent arbitrary third parties from registering sources without the
publisher’s knowledge, the Attribution Reporting API will need to be enabled in
child contexts by a new [Permissions
Policy](https://w3c.github.io/webappsec-permissions-policy/):

```html
<iframe src="https://advertiser.example" allow="attribution-reporting 'src'">

<a … attributionsrc="https://ad-tech.example?..."></a>

</iframe>
```

The API will be enabled by default in the top-level context and in same-origin
children. Any script running in these contexts can declare a source with any
reporting origin. Publishers who wish to explicitly disable the API for all
parties can do so via an [HTTP
header](https://w3c.github.io/webappsec-permissions-policy/#permissions-policy-http-header-field).

Without a Permissions Policy, a top-level document and cooperating iframe could
recreate this functionality. This is possible by using
[postMessage](https://html.spec.whatwg.org/multipage/web-messaging.html#dom-window-postmessage)
to send the `source_event_id`, `attributionsrc` origin, `destination` values to
the top level document who can then wrap the iframe in an anchor tag (with some
additional complexities behind handling clicks on the iframe). Using Permissions
Policy prevents the need for these hacks. This is inline with the classification
of powerful features as discussed on [this
issue](https://github.com/w3c/webappsec-permissions-policy/issues/252).

### Triggering Attribution

Attribution can only be triggered for a source on a page whose eTLD+1 matches
the eTLD+1 of the site provided in `destination`. To trigger attribution, a
similar mechanism is used as source event registration, via HTML:
```html
<img src="https://ad-tech.example/conversionpixel"
     attributionsrc="https://adtech.example/attribution_trigger?purchase=13">
```
or JavaScript:
```javascript
const headers = {
  'Attribution-Reporting-Eligible': 'true'
};
window.fetch("https://adtech.example/attribution_trigger?purchase=13",
             { headers });
```

As a stop-gap to support pre-existing conversion tags which do not include the
`attributionsrc` attribute, or use a different Fetch API, the browser will also
process trigger registration headers for all subresource requests on the page
where the `attribution-reporting` Permissions Policy is enabled.

Like source event registrations, these requests should respond with a new HTTP
header `Attribution-Reporting-Register-Trigger` which contains information
about how to treat the trigger event:
```jsonc
<<<<<<< HEAD
{
  "event_trigger_data": [{
    "trigger_data": "[unsigned 64-bit integer, but the browser will sanitize it down to 3 bits]",
    "priority": "[signed 64-bit integer]",
    "deduplication_key": "[unsigned 64-bit integer]"
  }]
}
=======
[{
  "trigger_data": "[unsigned 64-bit integer]",
  "priority": "[signed 64-bit integer]",
  "deduplication_key": "[unsigned 64-bit integer]"
}]
>>>>>>> 0768be87
```

- `trigger_data`: optional coarse-grained data to identify the triggering
  event. The value will be limited to either 3 bits or 1 bit [depending on the
  attributed source type](#data-limits-and-noise).
- `priority`: optional signed 64-bit integer representing the priority
of this trigger compared to other triggers for the same source.
- `deduplication_key`: optional unsigned 64-bit integer which will be used to
deduplicate multiple triggers which contain the same `deduplication_key` for a
single source.

When this header is received, the browser will schedule an attribution report as
detailed in [Trigger attribution algorithm](#trigger-attribution-algorithm).
Note that the header can be present on redirect requests.

Triggering attribution requires the `attribution-reporting` Permissions Policy
to be enabled in the context the request is made. As described in [Publisher
Controls for Attribution Source
Declaration](#publisher-side-controls-for-attribution-source-declaration), this
Permissions Policy will be enabled by default in the top-level context and in
same-origin children, but disabled in cross-origin children.

Navigation sources may be attributed up to 3 times. Event sources may be
attributed up to 1 time.

### Data limits and noise

The `source_event_id` will be limited to 64 bits of information to enable
uniquely identifying an ad click.

The advertiser-side data must therefore be limited quite strictly, by limiting
the amount of data and by applying noise to the data. `navigation` sources will
be limited to only 3 bits of `trigger_data`, while `event` sources will be
limited to only 1 bit.

Noise will be applied to whether a source event will be reported truthfully.
When an attribution source is registered, the browser will perform one of the
following steps given a probability `p`:
* With probability `1 - p`, the browser logs the source as normal
* With probability `p`, the browser chooses randomly among all the possible
output states of the API. This includes the choice of not reporting anything at
all, or potentially reporting multiple fake reports for the event.

Note that this scheme is an instantiation of k-randomized response, see
[Differential privacy](#differential-privacy).

Strawman: we can set `p` such that each source is protected with randomized
response that satisfies an epsilon value of 14. This would entail:
* `p = .24%` for `navigation` sources
* `p = .00025%` for `event` sources

Note that correcting for this noise addition is straightforward in most cases,
please see <TODO link to de-biasing advice/code snippet here>. Reports will be
updated to include `p` so that noise correction can work correctly in the event
that `p` changes over time, or if different browsers apply different
probabilities:

```jsonc
{
  "randomized_trigger_rate": 0.0024,
  ...
}
```

Note that these initial strawman parameters were chosen as a way to ease
adoption of the API without negatively impacting utility substantially. They are
subject to change in the future with additional feedback and do not necessarily
reflect a final set of parameters.

### Trigger attribution algorithm

When the browser receives an attribution trigger redirect on a URL matching the
`destination` eTLD+1, it looks up all sources in storage that match
<`attributionsrc` origin, `destination`> and picks the one with the greatest
`priority`. If multiple sources have the greatest `priority`, the
browser picks the one that was stored most recently.

The browser then schedules a report for the source that was picked by storing
{`attributionsrc` origin, `destination` eTLD+1, `source_event_id`,
[decoded](#data-encoding) `trigger_data`, `priority`, `deduplication_key`} for
the source. Scheduled reports will be sent as detailed in [Sending scheduled
reports](#sending-scheduled-reports).

The browser will create reports for a source only if the trigger's
`deduplication_key` has not already been associated with a report for that source.

Each `navigation` source is allowed to schedule only a maximum of three reports,
while each `event` source is only allowed to schedule a maximum of one.

If a source has already scheduled the maximum number of reports when a new
report is being scheduled, the browser will compare the priority of the new
report with the priorities of the scheduled reports for that source. If the new
report has the lowest priority, it will be ignored. Otherwise, the browser will
delete the scheduled report with the lowest priority and schedule the new
report.

### Multiple sources for the same trigger (Multi-touch)

If multiple sources were registered and associated with a single attribution
trigger, send reports for the one with the highest priority. If no priority is
specified, the browser performs last-touch.

There are many possible alternatives to this, like providing a choice of
rules-based attribution models. However, it isn’t clear the benefits outweigh
the additional complexity. Additionally, models other than last-click
potentially leak more cross-site information if sources are clicked across
different sites.

### Sending Scheduled Reports

Reports for `event` sources will be sent 1 hour after the source expires at its
`expiry`.

Reports for `navigation` sources may be reported earlier than the source's
`expiry`, at specified points in time relative to when the source event was
registered. See
[here](https://wicg.github.io/conversion-measurement-api/#delivery-time) for the
precise algorithm.

Note that the report may be sent at a later date if the browser was not running
when the window finished. In this case, reports will be sent on startup. The
browser may also decide to delay some of these reports for a short random time
on startup, so that they cannot be joined together easily by a given reporting
origin.

### Attribution Reports

To send a report, the browser will make a non-credentialed (i.e. without session
cookies) secure HTTP POST request to:

```
https://<reporting origin>/.well-known/attribution-reporting/report-event-attribution
```

The report data is included in the request body as a JSON object with the
following keys:

-   `attribution_destination`: the attribution destination set on the source

-   `source_event_id`: 64-bit event id set on the attribution source

-   `trigger_data`: Coarse data set in the attribution trigger registration

-   `report_id`: A UUID string for this report which can be used to prevent
    double counting

-   `source_type`: Either "navigation" or "event", indicates whether this source
    was associated with a navigation.

-   `randomized_trigger_rate`: Decimal number between 0 and 1 indicating how
    often noise is applied.

### Data Encoding

The source event id and trigger data should be specified in a way that is
amenable to the privacy assurances a browser wants to provide (i.e. the number
of distinct data states supported).

The input values will be 64-bit integers which the browser will interpret modulo
its maximum data value chosen by the browser. The browser will take the input
and performs the equivalent of:

```javascript
function getData(input, max_value) {
  return input % max_value;
}
```

The benefit of this method over using a fixed bit mask is that it allows
browsers to implement max\_values that aren’t multiples of 2. That is, browers
can choose a "fractional" bit limit if they want to.

### Optional attribution filters

Source and trigger registration has additional optional functionality to both:
1. Selectively filter some triggers (effectively ignoring them)
1. Choose trigger data based on source event data

This can be done via simple extensions to the registration configuration.

Source registration:
```jsonc
{
  "source_event_id": "12345678",
  "destination": "https://toasters.example",
  "expiry": "604800000",
  "filter_data": {
    "conversion_subdomain": ["electronics.megastore", "electronics2.megastore"],
    "product": ["1234"]
    // Note that "source_type" will be automatically generated as
    // one of {"navigation", "event"}
  }
}
```

Trigger registration:
```jsonc
{
  ... // existing fields, such as `event_trigger_data`

  "filters": {
    "conversion_subdomain": ["electronics.megastore"],
    // Not set on the source side, so this key is ignored
    "directory": ["/store/electronics]"
  }
}
```
If keys in the filters JSON match keys in `filter_data`, the trigger is
completely ignored if the intersection is empty.

Note: A key which is present in one JSON and not the other will not be included
in the matching logic.

Note: The filter JSON does not support nested dictionaries or lists.
`filter_data` and `filters` are only allowed to have a list of values with
string type.

The `event_trigger_data` field can also be extended to do selective filtering
to set `trigger_data` based on `filter_data`:
```jsonc
// Filter by the source type to handle different bit limits.
{
  "event_trigger_data": [
    {
      "trigger_data": "2",
      // Note that "not_filters" which filters with a negation is also supported.
      "filters": {"source_type": ["navigation"]}
    },
    {
      "trigger_data": "1",
      "filters": {"source_type": ["event"]}
    }
  ]
}
```

If the filters do not match for any of the event triggers, the trigger data and
priority both default to 0 and the dedup key defaults to not being set, and
attribution proceeds normally.

If the filters match for multiple event triggers, the first matching event
trigger is used.

### Optional: extended debugging reports

The Attribution Reporting API is a new and fairly complex way to do attribution
measurement without third-party cookies. As such, we are open to introducing a
transitional mechanism to learn more information about attribution reports
_while third-party cookies are available_. This ensures that the API can be
fully understood during roll-out and help flush out any bugs (either in browser
or caller code), and more easily compare the performance to cookie-based
alternatives.

Source and trigger registrations will both accept a new field `debug_key`:
```jsonc
{
  ...
  "debug_key": "[64-bit unsigned integer]"
}
```

Reports will include up to two new parameters which pass any specified debug keys
from source and trigger events unaltered:
```jsonc
{
  // normal report fields...
  "source_debug_key": "[64-bit unsigned integer]",
  "trigger_debug_key": "[64-bit unsigned integer]"
}
```

If a report is created with both source and trigger debug keys, a duplicate debug
report will be sent immediately to a
`.well-known/attribution-reporting/debug/report-event-attribution`
endpoint. The debug reports will be identical to normal reports, including the
two debug key fields. Including these keys in both allows tying normal reports
to the separate stream of debug reports.

Note that event-level reports associated with false trigger events
will not have `trigger_debug_key`s. This allows developers to more
closely understand how noise is applied in the API.

To ensure that this data (which could enable cross-site tracking) is only
available in a transitional phase while third-party cookies are available and
are already capable of user tracking, the browser will check (at both source
and trigger registration) for the presence of a special `SameSite=None` cookie
set by the reporting origin:
```http
Set-Cookie: ar_debug=1; SameSite=None; Secure; HttpOnly
```
If a cookie of this form is not present, debugging information will be ignored.

## Sample Usage

`publisher.example` wants to show ads on their site, so they contract out to
`ad-tech.example`. `ad-tech.example`'s script in the main document creates a
cross-origin iframe to host the third party advertisement for
`toasters.example`.

Within the iframe, `ad-tech-3p.example` code annotates their anchor tags to use
the `ad-tech.example` reporting origin, and sets the `attributionsrc` attribute
based on the ad that was served (e.g. some ad with id 123456).

```html
<iframe src="https://ad-tech-3p.example/show-some-ad"
        allow="attribution-reporting">
...
<a
  href="https://toasters.example/purchase"
  attributionsrc="https://ad-tech.example?adid=123456">
  click me!
</a>
...
</iframe>
```

A user clicks on the ad and this opens a window that lands on a URL to
`toasters.example/purchase`. In the background, the browser issues an HTTP
request to `https://ad-tech.example?adid=123456`. The ad-tech responds with a
`Attribution-Reporting-Register-Source` JSON header:
```jsonc
{
  "source_event_id": "12345678",
  "destination": "https://toasters.example",
  "expiry": "604800000"
}
```

2 days later, the user buys something on `toasters.example`. `toasters.example`
triggers attribution on the few different ad-tech companies it buys ads on,
including `ad-tech.example`, by adding conversion pixels:

```html
<img src="..." attributionsrc="https://ad-tech.example/trigger-attribution?model=toastmaster3000&price=$49.99&...">
```

`ad-tech.example` receives this request, and decides to trigger attribution on
`toasters.example`. They must compress all of the data into 3 bits, so
`ad-tech.example` chooses to encode the value as "2" (e.g. some bucketed version
of the purchase value). They respond to the request with a
`Attribution-Reporting-Register-Trigger` header:
```jsonc
{
  "event_trigger_data": [{
    "trigger_data": "2"
  }]
}
```

The browser sees this response, and schedules a report to be sent. The report is
associated with the 7-day deadline as the 2-day deadline has passed. Roughly 5
days later, `ad-tech.example` receives the following HTTP POST to
`https://ad-tech.example/.well-known/attribution-reporting/report-event-attribution`
with the following body:
```jsonc
{
  "attribution_destination": "https://toasters.example",
  "source_event_id": "12345678",
  "trigger_data": "2"
}
```

### Noisy fake conversion example

Assume the caller uses the same inputs as in the above example, however, the
[noise mechanism](#data-limits-and-noise) in the browser chooses to generate
completely fake data for the source event. This occurs with some probability
`p`.

To generate fake events, the browser considers all possible outputs for a given
source event:
* No reports at all
* One report with metadata "0" at the first reporting window
* One report with metadata "1" at the first reporting window and one report with
  metadata "3" at the second reporting window
* etc. etc. etc.

After enumerating all possible outputs of the API for a given source event, the
browser simply selects one of them at random uniformly. Any subsequent true
trigger events that would be attributed to the source event are completely
ignored.

In the above example, the browser could have chosen to generate three reports:
* One report with metadata "7", sent 2 days after the click
* One report with metadata "3", sent 7 days after the click
* One report with metadata "0", also sent 7 days after the click

### Storage limits

The browser may apply storage limits in order to prevent excessive resource
usage.

Strawman: There should be a limit of 1024 pending sources per source origin.

Strawman: There should be a limit of 1024 pending event-level reports per
destination site.

## Privacy Considerations

A primary privacy goal of the API is to make _linking identity_ between two
different top-level sites difficult. This happens when either a request or a
JavaScript environment has two user IDs from two different sites simultaneously.

Secondary goals of the API are to:
- give some level of _plausible deniability_ to cross-site data leakage
associated with source events.
- limit the raw amount of cross-site information a site can learn relative to a
source event

In this API, the 64-bit source ID can encode a user ID from the publisher’s top-
level site, but the low-entropy, noisy trigger data could only encode a small
part of a user ID from the advertiser’s top-level site. The source ID and the
trigger data are never exposed to a JavaScript environment together, and the
request that includes both of them is sent without credentials and at a
different time from either event, so the request adds little new information
linkable to these events. This allows us to limit the information gained by the
ad-tech relative to a source event.

Additionally, there is a small chance that all the output for a given source
event is completely fabricated by the browser, giving the user plausible
deniability whether subsequent trigger events actually occurred the way they
were reported.

### Trigger Data

Trigger data, e.g. advertiser-side data, is extremely important for critical use
cases like reporting the *purchase value* of a conversion. However, too much
advertiser-side data could be used to link advertiser identity with publisher
identity.

Mitigations against this are to provide only coarse information (only a few bits
at a time), and introduce some noise to the API output. Even sophisticated
attackers will therefore need to invoke the API multiple times (through multiple
clicks/views) to join identity between sites with high confidence.

Note that this noise still allows for aggregate measurement of bucket sizes with
an unbiased estimator (assuming rate-limits are not hit) See generic approaches
of dealing with [Randomized
response](https://en.wikipedia.org/wiki/Randomized_response) for a starting
point.

TODO: Update this script to account for the more complicated randomized response
approach.

### Reporting Delay

By bucketing reports within a small number reporting deadlines, it becomes
harder to associate a report with the identity of the user on the advertiser’s
site via timing side channels.

Reports within the same reporting window occur within an anonymity set with all
others during that time period. For example, if we didn’t bucket reports with a
delay (and instead sent them immediately after a trigger event), the reports
(which contain publisher IDs) could be easily joined up with the advertiser’s
first-party information via correlating timestamps.

Note that the delay windows / deadlines chosen represent a trade-off with
utility, since it becomes harder to properly assign credit to a click if the
time from click to conversion is not known. That is, time-to-conversion is an
important signal for proper attribution. Browsers should make sure that this
trade-off is concretely evaluated for both privacy and utility before deciding
on a delay.

### Reporting origin limits

If the advertiser is allowed to cycle through many possible reporting origins,
then the publisher and advertiser don’t necessarily have to agree apriori on
what origin to use, and which origin actually ends up getting used reveals some
extra information.

To prevent this kind of abuse, the browser should limit the number of reporting
origins per <source site, destination site> pair, counted per source
registration. This should be limited to 100 origins per 30 days.

Additionally, there should be a limit of 10 reporting origins per <source site,
destination site, 30 days>, counted for every attribution that is generated.

### Clearing Site Data

Attribution source data and attribution reports in browser storage should be
clearable using existing "clear browsing data" functionality offered by
browsers.

### Reporting cooldown / rate limits

To limit the amount of user identity leakage between a <source site,
destination> pair, the browser should throttle the amount of total information
sent through this API in a given time period for a user. The browser should set
a maximum number of attributions per
<source site, destination, reporting origin, user> tuple per time period. If this
threshold is hit, the browser will stop scheduling reports the API for the
rest of the time period for attributions matching that tuple.

The longer the cooldown windows are, the harder it is to abuse the API and join
identity. Ideally attribution thresholds should be low enough to avoid leaking too
much information, with cooldown windows as long as practically possible.

Note that splitting these limits by the reporting origin introduces a possible
leak when multiple origins collude with each other. However, the alternative
makes it very difficult to adopt the API if all reporting origins had to share a
budget.

Strawman rate limit: 100 attributions per {source site, destination, reporting
origin, 30 days}

### Less trigger-side data

Registering event attribution sources is not gated on a user interaction or top-
level navigation, allowing them to be registered more frequently and with
greater ease. For example, by restricting to 1 bit of data and 1 report per
event source, a `reportingorigin` would need to register many more sources in
order to link cross-site identity relative to the Click Through API.

This is further restricted by rate-limiting the usage of the API between two
sites, using [reporting
cooldowns](event_attribution_reporting_clicks.md#reporting-cooldown--rate-limits).
Due to the different characteristics between classes of sources, these cooldowns
should have independent limits on the number of reports of each type.

The number of reporting windows is another vector which can contain trigger-side
information. By restricting to a [single window](#single-reporting-window), a
`reportingorigin` does not receive any additional information on when in the
attribution window a source was triggered.

### Browsing history reconstruction

Reporting attribution without a pre-existing navigation allows the
`reportingorigin` to learn whether a given user on the source site visited the
`destination` site at all. For click-through reports, this is not an issue
because the `reportingorigin` knows a priori the user was navigating to
`destination`.

This new threat is be mitigated in a number of ways:

#### Adding noise to whether a trigger is genuine

By adding noise to whether an attribute source gets
[triggered](#data-limits-and-noise), a reporting origin will not know with
absolute certainty whether a particular ad view led to a site visit. See
[Differential privacy](#differential-privacy).

#### Limiting the number of unique destinations covered by pending sources

To limit the breadth of `destination` sites that a reporting origin may be
trying to measure user visits on, the browser can limit the number `destination`
eTLD+1s represented by pending sources for a source-site.

The browser can place a limit on the number of a source site's pending source's
unique `destination`s. When an attribution source is registered for an eTLD+1
that is not already in the pending sources and a source site is at its limit,
the browser will drop the new source.

The lower this value, the harder it is for a reporting origin to use the API to
try and measure user browsing activity not associated with ads being shown.
Browsers may choose parameters on the number of `destination`s to make their own
tradeoffs for privacy and utility.

Because this limit is per source site, it is possible for different reporting
origin on a site to push the other attribution sources out of the browser. See
the [denial of service](#denial-of-service) for more details. To prevent this
attack, the browser should maintain these limits per reporting origin. This
effectively limits the number of unique sites covered by pending sources from
any one reporting origin.

Strawman: 100 distinct destination sites per-{source site, reporting origin},
applied to all pending sources regardless of type.

TODO: should this be applied over a time period?

### Differential privacy

A goal of this work is to create a framework that would support making
event-level measurement that satisfies local differential privacy. This follows
from our use of k-randomized response to generate noisy output for each source
event. For a given output space O with cardinality k, true value v in the output
space, and flip probability p, the k-randomized response algorithm:
- Flips a biased coin with heads probability p
- If heads, return a random value in O
- Otherwise return v

k-randomized response is an algorithm that is epsilon differentially private if
`p = k / (k + exp(epsilon) - 1)`. For low enough values of epsilon, a given
source’s true output should be well protected by the randomized response
mechanism.

Note that the number of all possible output states k in the above design is:
- 2925 for click sources. This results from a particular "stars and bars"
  counting method which derives `k = (num_reporting_windows * num_trigger_data +
  num_reports choose num_reports) = (3 * 8 + 3 choose 3)`. TODO: outline why this
  is the case.
- 3 for event-sources (no attribution, attribution with trigger data 1,
  attribution with trigger data 0). This also follows from `(1 * 2 + 1 choose 1)`.

Note that the scope of privacy in the current design is not user-level, but
rather source-level. This follows from the fact that noise is added
independently per source-event, and source events are not strictly rate-limited.
Exact noise parameters are subject to change with feedback. The primary goal
with this proposal as written is to ensure that the browser has the appropriate
infrastructure foundation to develop locally differentially private methods in
the future. Tightening the privacy scope will also be considered in future work.

Our plan is to adjust the level of noise added based on feedback during the
origin trial period, and our goal with this initial version is to create a
foundation for further exploration into formally private methods for
measurement.

### Speculative: Limits based on first party storage

Another mitigation on joining identity across publisher and advertiser sites is
to limit the number of reports for any given <publisher, advertiser> pair until
the advertiser clears their site data. This could occur via the
[Clear-Site-Data](https://developer.mozilla.org/en-US/docs/Web/HTTP/Headers/Clear-Site-Data)
header or by explicit user action.

To prevent linking across deletions, we might need to introduce new options to
the Clear-Site-Data header to only clear data after the page has unloaded.

## Security considerations

### Reporting origin control

Reports can only be generated if the same origin responds with headers that
register source events and trigger events. There is no way for an origin to
register events on behalf of another origin, which is an important restriction
to prevent fraudulent reports.

### Denial of service

Rate limits and other restrictions to the API can cause reports to no longer be
sent in some cases. It is important to consider all the cases where an origin
could utilize the API in some way to lock out other origins, and minimize that
risk if possible.

Currently, the only known limit in this proposal that could risk denial of
service is the [reporting origin limits](#reporting-origin-limits). This is an
explicit trade-off for privacy that should be monitored for abuse.

### Top site permission model

The Permissions Policy is used to globally enable or disable the API.
Additionally, network requests need fine grained permission in the form of
requiring an `attributionsrc` attribute.<|MERGE_RESOLUTION|>--- conflicted
+++ resolved
@@ -266,21 +266,13 @@
 header `Attribution-Reporting-Register-Trigger` which contains information
 about how to treat the trigger event:
 ```jsonc
-<<<<<<< HEAD
 {
   "event_trigger_data": [{
-    "trigger_data": "[unsigned 64-bit integer, but the browser will sanitize it down to 3 bits]",
+    "trigger_data": "[unsigned 64-bit integer]",
     "priority": "[signed 64-bit integer]",
     "deduplication_key": "[unsigned 64-bit integer]"
   }]
 }
-=======
-[{
-  "trigger_data": "[unsigned 64-bit integer]",
-  "priority": "[signed 64-bit integer]",
-  "deduplication_key": "[unsigned 64-bit integer]"
-}]
->>>>>>> 0768be87
 ```
 
 - `trigger_data`: optional coarse-grained data to identify the triggering
