--- conflicted
+++ resolved
@@ -1,10 +1,6 @@
 # Attribution Reporting API
 
-<<<<<<< HEAD
-_This document is an overview of the Attribution Reporting API proposal. The API supports clicks and views across event-level and aggregate reports. If you're looking specifically for the explainer for event-level click reports that used to live on this page, head over to [Attribution Reporting for Click-Through Measurement](https://github.com/WICG/conversion-measurement-api/blob/main/event_attribution_reporting_clicks.md) instead._
-=======
-_This document is an overview of the Attribution Reporting API proposal. The API supports measurement of clicks and views with event-level and aggregate reports. If you're looking specifically for the explainer for event-level click reports that used to live on this page, head over to [Attribution Reporting API for Click-Through](https://github.com/WICG/conversion-measurement-api/blob/main/event_attribution_reporting_clicks.md) instead._
->>>>>>> 7d921cc5
+_This document is an overview of the Attribution Reporting API proposal. The API supports measurement of clicks and views with event-level and aggregate reports.. If you're looking specifically for the explainer for event-level click reports that used to live on this page, head over to [Attribution Reporting for Click-Through Measurement](https://github.com/WICG/conversion-measurement-api/blob/main/event_attribution_reporting_clicks.md) instead._
 
 ## Participate
 
