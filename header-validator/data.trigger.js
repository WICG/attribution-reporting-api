import { times } from "./utils.js";


export const testCases = [
  // no errors or warnings
  {
    name: "required-fields-only",
    json: `{}`,
  },
  {
    name: "all-fields",
    json: `{
      "aggregatable_deduplication_key": "7",
      "aggregatable_trigger_data": [{
        "filters": {"a": ["b"]},
        "key_piece": "0x1",
        "not_filters": {"c": ["d"]},
        "source_keys": ["x"]
      }],
      "aggregatable_values": {"e": 5},
      "aggregation_coordinator_identifier": "aws-cloud",
      "debug_key": "5",
      "debug_reporting": true,
      "event_trigger_data": [{
        "deduplication_key": "123",
        "filters": {"x": []},
        "not_filters": {"y": []},
        "priority": "-7",
        "trigger_data": "6"
      }],
      "filters": {"f": []},
      "not_filters": {"g": []}
    }`,
  },
  {
    name: "or-filters",
    json: `{
      "aggregatable_trigger_data": [{
        "key_piece": "0x1",
        "filters": [{"g": []}, {"h": []}],
        "not_filters": [{"g": []}, {"h": []}]
      }],
      "event_trigger_data": [{
        "filters": [{"g": []}, {"h": []}],
        "not_filters": [{"g": []}, {"h": []}]
      }],
      "filters": [{"g": []}, {"h": []}],
      "not_filters": [{"g": []}, {"h": []}]
    }`,
  },

  // warnings
  {
    name: "unknown-field",
    json: `{"x": true}`,
    expectedWarnings: [{
      path: ["x"],
      msg: "unknown field",
    }],
  },

  // errors
  {
    name: "invalid-json",
    json: ``,
    expectedErrors: [{msg: "Unexpected end of JSON input"}],
  },
  {
    name: "wrong-root-type",
    json: `1`,
    expectedErrors: [{
      path: [],
      msg: "must be an object",
    }],
  },

  {
    name: "filters-wrong-type",
    json: `{"filters": 1}`,
    expectedErrors: [{
      path: ["filters"],
      msg: "must be a list or an object",
    }],
  },
  {
    name: "filters-values-wrong-type",
    json: `{"filters": {"a": "b"}}`,
    expectedErrors: [{
      path: ["filters", "a"],
      msg: "must be a list",
    }],
  },
  {
    name: "filters-value-wrong-type",
    json: `{"filters": {"a": [1]}}`,
    expectedErrors: [{
      path: ["filters", "a", 0],
      msg: "must be a string",
    }],
  },
  {
    name: "filters-too-few-or-filters",
    json: `{"filters": []}`,
    expectedErrors: [{
      path: ["filters"],
      msg: "List size out of expected bounds. Size must be within [1, 50]",
    }]
  },
  {
    name: "filters-too-many-or-filters",
    json: `{"filters": ${JSON.stringify(times(51, () => ({'a': ['b']})))}}`,
    expectedErrors: [{
      path: ["filters"],
      msg: "List size out of expected bounds. Size must be within [1, 50]",
    }]
  },
  // TODO: add tests for exceeding size limits

  {
    name: "not-filters-wrong-type",
    json: `{"not_filters": 1}`,
    expectedErrors: [{
      path: ["not_filters"],
      msg: "must be a list or an object",
    }],
  },
  {
    name: "not-filters-values-wrong-type",
    json: `{"not_filters": {"a": "b"}}`,
    expectedErrors: [{
      path: ["not_filters", "a"],
      msg: "must be a list",
    }],
  },
  {
    name: "not-filters-value-wrong-type",
    json: `{"not_filters": {"a": [1]}}`,
    expectedErrors: [{
      path: ["not_filters", "a", 0],
      msg: "must be a string",
    }],
  },
  {
    name: "not-filters-too-few-or-filters",
    json: `{"not_filters": []}`,
    expectedErrors: [{
      path: ["not_filters"],
      msg: "List size out of expected bounds. Size must be within [1, 50]",
    }]
  },
  {
    name: "not-filters-too-many-or-filters",
    json: `{"not_filters": ${JSON.stringify(times(51, () => ({'a': ['b']})))}}`,
    expectedErrors: [{
      path: ["not_filters"],
      msg: "List size out of expected bounds. Size must be within [1, 50]",
    }]
  },
  // TODO: add tests for exceeding size limits

  {
    name: "aggregatable-values-wrong-type",
    json: `{"aggregatable_values": 1}`,
    expectedErrors: [{
      path: ["aggregatable_values"],
      msg: "must be an object",
    }],
  },
  {
    name: "aggregatable-values-value-wrong-type",
    json: `{"aggregatable_values": {"a": "1"}}`,
    expectedErrors: [{
      path: ["aggregatable_values", "a"],
      msg: "must be an integer in the range (1, 65536]",
    }],
  },
  {
    name: "aggregatable-values-value-below-min",
    json: `{"aggregatable_values": {"a": 0}}`,
    expectedErrors: [{
      path: ["aggregatable_values", "a"],
      msg: "must be an integer in the range (1, 65536]",
    }],
  },
  {
    name: "aggregatable-values-value-above-max",
    json: `{"aggregatable_values": {"a": 65537}}`,
    expectedErrors: [{
      path: ["aggregatable_values", "a"],
      msg: "must be an integer in the range (1, 65536]",
    }],
  },
  // TODO: add tests for exceeding size limits

  {
    name: "debug-reporting-wrong-type",
    json: `{"debug_reporting": "true"}`,
    expectedErrors: [{
      path: ["debug_reporting"],
      msg: "must be a boolean",
    }],
  },

  {
    name: "debug-key-wrong-type",
    json: `{"debug_key": 1}`,
    expectedErrors: [{
      path: ["debug_key"],
      msg: "must be a string",
    }],
  },
  {
    name: "debug-key-wrong-format",
    json: `{"debug_key": "-1"}`,
    expectedErrors: [{
      path: ["debug_key"],
      msg: "must be a uint64 (must match /^[0-9]+$/)",
    }],
  },

  {
    name: "aggregatable-deduplication-key-wrong-type",
    json: `{"aggregatable_deduplication_key": 1}`,
    expectedErrors: [{
      path: ["aggregatable_deduplication_key"],
      msg: "must be a string",
    }],
  },
  {
    name: "aggregatable-deduplication-key-wrong-format",
    json: `{"aggregatable_deduplication_key": "-1"}`,
    expectedErrors: [{
      path: ["aggregatable_deduplication_key"],
      msg: "must be a uint64 (must match /^[0-9]+$/)",
    }],
  },

  {
    name: "event-trigger-data-wrong-type",
    json: `{"event_trigger_data": 1}`,
    expectedErrors: [{
      path: ["event_trigger_data"],
      msg: "must be a list",
    }],
  },
  {
    name: "event-trigger-data-value-wrong-type",
    json: `{"event_trigger_data": [1]}`,
    expectedErrors: [{
      path: ["event_trigger_data", 0],
      msg: "must be an object",
    }],
  },
  {
    name: "event-trigger-data-filters-wrong-type",
    json: `{"event_trigger_data": [{"filters": 1}]}`,
    expectedErrors: [{
      path: ["event_trigger_data", 0, "filters"],
      msg: "must be a list or an object",
    }],
  },
  {
    name: "event-trigger-data-filters-values-wrong-type",
    json: `{"event_trigger_data": [{"filters": {"a": "b"}}]}`,
    expectedErrors: [{
      path: ["event_trigger_data", 0 ,"filters", "a"],
      msg: "must be a list",
    }],
  },
  {
    name: "event-trigger-data-filters-value-wrong-type",
    json: `{"event_trigger_data": [{"filters": {"a": [1]}}]}`,
    expectedErrors: [{
      path: ["event_trigger_data", 0, "filters", "a", 0],
      msg: "must be a string",
    }],
  },
  {
    name: "event-trigger-data-filters-too-few-or-filters",
    json: `{"event_trigger_data": [{"filters": []}]}`,
    expectedErrors: [{
      path: ["event_trigger_data", 0, "filters"],
      msg: "List size out of expected bounds. Size must be within [1, 50]",
    }]
  },
  {
    name: "event-trigger-data-filters-too-many-or-filters",
    json: `{
      "event_trigger_data": [
        {
          "filters": ${JSON.stringify(times(51, () => ({'a': ['b']})))
        }
      }]
    }`,
    expectedErrors: [{
      path: ["event_trigger_data", 0, "filters"],
      msg: "List size out of expected bounds. Size must be within [1, 50]",
    }]
  },
  // TODO: add tests for exceeding size limits

  {
    name: "event-trigger-data-not-filters-wrong-type",
    json: `{"event_trigger_data": [{"not_filters": 1}]}`,
    expectedErrors: [{
      path: ["event_trigger_data", 0, "not_filters"],
      msg: "must be a list or an object",
    }],
  },
  {
    name: "event-trigger-data-not-filters-values-wrong-type",
    json: `{"event_trigger_data": [{"not_filters": {"a": "b"}}]}`,
    expectedErrors: [{
      path: ["event_trigger_data", 0, "not_filters", "a"],
      msg: "must be a list",
    }],
  },
  {
    name: "event-trigger-data-not-filters-value-wrong-type",
    json: `{"event_trigger_data": [{"not_filters": {"a": [1]}}]}`,
    expectedErrors: [{
      path: ["event_trigger_data", 0, "not_filters", "a", 0],
      msg: "must be a string",
    }],
  },
  {
    name: "event-trigger-data-not-filters-too-few-or-filters",
    json: `{"event_trigger_data": [{"not_filters": []}]}`,
    expectedErrors: [{
      path: ["event_trigger_data", 0, "not_filters"],
      msg: "List size out of expected bounds. Size must be within [1, 50]",
    }]
  },
  {
    name: "event-trigger-data-not-filters-too-many-or-filters",
    json: `{
      "event_trigger_data": [
        {
          "not_filters": ${JSON.stringify(times(51, () => ({'a': ['b']})))
        }
      }]
    }`,
    expectedErrors: [{
      path: ["event_trigger_data", 0, "not_filters"],
      msg: "List size out of expected bounds. Size must be within [1, 50]",
    }]
  },
  {
    name: "aggregatable-trigger-data-wrong-type",
    json: `{"aggregatable_trigger_data": 1}`,
    expectedErrors: [{
      path: ["aggregatable_trigger_data"],
      msg: "must be a list",
    }],
  },
  {
    name: "aggregatable-trigger-data-value-wrong-type",
    json: `{"aggregatable_trigger_data": [1]}`,
    expectedErrors: [{
      path: ["aggregatable_trigger_data", 0],
      msg: "must be an object",
    }],
  },

  {
    name: "trigger-data-wrong-type",
    json: `{"event_trigger_data": [{
      "trigger_data": 1
    }]}`,
    expectedErrors: [{
      path: ["event_trigger_data", 0, "trigger_data"],
      msg: "must be a string",
    }],
  },
  {
    name: "trigger-data-wrong-format",
    json: `{"event_trigger_data": [{
      "trigger_data": "-1"
    }]}`,
    expectedErrors: [{
      path: ["event_trigger_data", 0, "trigger_data"],
      msg: "must be a uint64 (must match /^[0-9]+$/)",
    }],
  },

  {
    name: "priority-wrong-type",
    json: `{"event_trigger_data": [{
      "priority": 1
    }]}`,
    expectedErrors: [{
      path: ["event_trigger_data", 0, "priority"],
      msg: "must be a string",
    }],
  },
  {
    name: "priority-wrong-format",
    json: `{"event_trigger_data": [{
      "priority": "a"
    }]}`,
    expectedErrors: [{
      path: ["event_trigger_data", 0, "priority"],
      msg: "must be an int64 (must match /^-?[0-9]+$/)",
    }],
  },

  {
    name: "deduplication-key-wrong-type",
    json: `{"event_trigger_data": [{
      "deduplication_key": 1
    }]}`,
    expectedErrors: [{
      path: ["event_trigger_data", 0, "deduplication_key"],
      msg: "must be a string",
    }],
  },
  {
    name: "deduplication-key-wrong-format",
    json: `{"event_trigger_data": [{
      "deduplication_key": "-1"
    }]}`,
    expectedErrors: [{
      path: ["event_trigger_data", 0, "deduplication_key"],
      msg: "must be a uint64 (must match /^[0-9]+$/)",
    }],
  },

  {
    name: "source-keys-wrong-type",
    json: `{"aggregatable_trigger_data": [{
      "key_piece": "0x1",
      "source_keys": false
    }]}`,
    expectedErrors: [{
      path: ["aggregatable_trigger_data", 0, "source_keys"],
      msg: "must be a list",
    }],
  },
  {
    name: "source-keys-value-wrong-type",
    json: `{"aggregatable_trigger_data": [{
      "key_piece": "0x1",
      "source_keys": [false]
    }]}`,
    expectedErrors: [{
      path: ["aggregatable_trigger_data", 0, "source_keys", 0],
      msg: "must be a string",
    }],
  },

  {
    name: "key-piece-missing",
    json: `{"aggregatable_trigger_data": [{"source_keys": []}]}`,
    expectedErrors: [{
      path: ["aggregatable_trigger_data", 0, "key_piece"],
      msg: "missing required field",
    }],
  },
  {
    name: "key-piece-wrong-type",
    json: `{"aggregatable_trigger_data": [{
      "key_piece": 1,
      "source_keys": []
    }]}`,
    expectedErrors: [{
      path: ["aggregatable_trigger_data", 0, "key_piece"],
      msg: "must be a string",
    }],
  },
  {
    name: "key-piece-wrong-format",
    json: `{"aggregatable_trigger_data": [{
      "key_piece": "f",
      "source_keys": []
    }]}`,
    expectedErrors: [{
      path: ["aggregatable_trigger_data", 0, "key_piece"],
      msg: "must be a hex128 (must match /^0[xX][0-9A-Fa-f]{1,32}$/)",
    }],
  },

  {
<<<<<<< HEAD
    name: "aggregatable_trigger_data-filters-wrong-type",
    json: `{"aggregatable_trigger_data": [{
      "key_piece": "0x1",
      "source_keys": ["x"],
      "filters": 1
    }]}`,
    expectedErrors: [{
      path: ["aggregatable_trigger_data", 0, "filters"],
      msg: "must be a list or an object",
    }],
  },
  {
    name: "aggregatable_trigger_data-filters-values-wrong-type",
    json: `{"aggregatable_trigger_data": [{
      "key_piece": "0x1",
      "source_keys": ["x"],
      "filters": {"a": "b"}
    }]}`,
    expectedErrors: [{
      path: ["aggregatable_trigger_data", 0 ,"filters", "a"],
      msg: "must be a list",
    }],
  },
  {
    name: "aggregatable_trigger_data-filters-value-wrong-type",
    json: `{"aggregatable_trigger_data": [{
      "key_piece": "0x1",
      "source_keys": ["x"],
      "filters": {"a": [1]}
    }]}`,
    expectedErrors: [{
      path: ["aggregatable_trigger_data", 0, "filters", "a", 0],
=======
    name: "aggregation-coordinator-identifier-wrong-type",
    json: `{"aggregation_coordinator_identifier": 1}`,
    expectedErrors: [{
      path: ["aggregation_coordinator_identifier"],
>>>>>>> fb9fbbe3
      msg: "must be a string",
    }],
  },
  {
<<<<<<< HEAD
    name: "aggregatable_trigger_data-filters-too-few-or-filters",
    json: `{"aggregatable_trigger_data": [{
      "key_piece": "0x1",
      "filters": []
    }]}`,
    expectedErrors: [{
      path: ["aggregatable_trigger_data", 0, "filters"],
      msg: "List size out of expected bounds. Size must be within [1, 50]",
    }]
  },
  {
    name: "aggregatable_trigger_data-filters-too-many-or-filters",
    json: `{"aggregatable_trigger_data": [{
      "key_piece": "0x1",
      "filters": ${JSON.stringify(times(51, () => ({'a': ['b']})))
    }}]}`,
    expectedErrors: [{
      path: ["aggregatable_trigger_data", 0, "filters"],
      msg: "List size out of expected bounds. Size must be within [1, 50]",
    }]
  },
  // TODO: add tests for exceeding size limits

  {
    name: "aggregatable_trigger_data-not-filters-wrong-type",
    json: `{"aggregatable_trigger_data": [{
      "key_piece": "0x1",
      "source_keys": ["x"],
      "not_filters": 1
    }]}`,
    expectedErrors: [{
      path: ["aggregatable_trigger_data", 0, "not_filters"],
      msg: "must be a list or an object",
    }],
  },
  {
    name: "aggregatable_trigger_data-not-filters-values-wrong-type",
    json: `{"aggregatable_trigger_data": [{
      "key_piece": "0x1",
      "source_keys": ["x"],
      "not_filters": {"a": "b"}
    }]}`,
    expectedErrors: [{
      path: ["aggregatable_trigger_data", 0, "not_filters", "a"],
      msg: "must be a list",
    }],
  },
  {
    name: "aggregatable_trigger_data-not-filters-value-wrong-type",
    json: `{"aggregatable_trigger_data": [{
      "key_piece": "0x1",
      "source_keys": ["x"],
      "not_filters": {"a": [1]}
    }]}`,
    expectedErrors: [{
      path: ["aggregatable_trigger_data", 0, "not_filters", "a", 0],
      msg: "must be a string",
    }],
  },
  {
    name: "aggregatable_trigger_data-not-filters-too-few-or-filters",
    json: `{"aggregatable_trigger_data": [{
      "key_piece": "0x1",
      "not_filters": []
    }]}`,
    expectedErrors: [{
      path: ["aggregatable_trigger_data", 0, "not_filters"],
      msg: "List size out of expected bounds. Size must be within [1, 50]",
    }]
  },
  {
    name: "aggregatable_trigger_data-not-filters-too-many-or-filters",
    json: `{"aggregatable_trigger_data": [{
      "key_piece": "0x1",
      "not_filters": ${JSON.stringify(times(51, () => ({'a': ['b']})))
    }}]}`,
    expectedErrors: [{
      path: ["aggregatable_trigger_data", 0, "not_filters"],
      msg: "List size out of expected bounds. Size must be within [1, 50]",
    }]
  },

=======
    name: "aggregation-coordinator-identifier-unknown-value",
    json: `{"aggregation_coordinator_identifier": "AWS-CLOUD"}`,
    expectedErrors: [{
      path: ["aggregation_coordinator_identifier"],
      msg: "must match 'aws-cloud' (case-sensitive)",
    }],
  },

  // TODO: validate filters/not_filters in event_trigger_data and
  // aggregatable_trigger_data
>>>>>>> fb9fbbe3

  // TODO: validate length of event_trigger_data and aggregatable_trigger_data
];<|MERGE_RESOLUTION|>--- conflicted
+++ resolved
@@ -18,7 +18,6 @@
         "source_keys": ["x"]
       }],
       "aggregatable_values": {"e": 5},
-      "aggregation_coordinator_identifier": "aws-cloud",
       "debug_key": "5",
       "debug_reporting": true,
       "event_trigger_data": [{
@@ -480,7 +479,6 @@
   },
 
   {
-<<<<<<< HEAD
     name: "aggregatable_trigger_data-filters-wrong-type",
     json: `{"aggregatable_trigger_data": [{
       "key_piece": "0x1",
@@ -513,100 +511,101 @@
     }]}`,
     expectedErrors: [{
       path: ["aggregatable_trigger_data", 0, "filters", "a", 0],
-=======
+      msg: "must be a string",
+    }],
+  },
+  {
+    name: "aggregatable_trigger_data-filters-too-few-or-filters",
+    json: `{"aggregatable_trigger_data": [{
+      "key_piece": "0x1",
+      "filters": []
+    }]}`,
+    expectedErrors: [{
+      path: ["aggregatable_trigger_data", 0, "filters"],
+      msg: "List size out of expected bounds. Size must be within [1, 50]",
+    }]
+  },
+  {
+    name: "aggregatable_trigger_data-filters-too-many-or-filters",
+    json: `{"aggregatable_trigger_data": [{
+      "key_piece": "0x1",
+      "filters": ${JSON.stringify(times(51, () => ({'a': ['b']})))
+    }}]}`,
+    expectedErrors: [{
+      path: ["aggregatable_trigger_data", 0, "filters"],
+      msg: "List size out of expected bounds. Size must be within [1, 50]",
+    }]
+  },
+  // TODO: add tests for exceeding size limits
+
+  {
+    name: "aggregatable_trigger_data-not-filters-wrong-type",
+    json: `{"aggregatable_trigger_data": [{
+      "key_piece": "0x1",
+      "source_keys": ["x"],
+      "not_filters": 1
+    }]}`,
+    expectedErrors: [{
+      path: ["aggregatable_trigger_data", 0, "not_filters"],
+      msg: "must be a list or an object",
+    }],
+  },
+  {
+    name: "aggregatable_trigger_data-not-filters-values-wrong-type",
+    json: `{"aggregatable_trigger_data": [{
+      "key_piece": "0x1",
+      "source_keys": ["x"],
+      "not_filters": {"a": "b"}
+    }]}`,
+    expectedErrors: [{
+      path: ["aggregatable_trigger_data", 0, "not_filters", "a"],
+      msg: "must be a list",
+    }],
+  },
+  {
+    name: "aggregatable_trigger_data-not-filters-value-wrong-type",
+    json: `{"aggregatable_trigger_data": [{
+      "key_piece": "0x1",
+      "source_keys": ["x"],
+      "not_filters": {"a": [1]}
+    }]}`,
+    expectedErrors: [{
+      path: ["aggregatable_trigger_data", 0, "not_filters", "a", 0],
+      msg: "must be a string",
+    }],
+  },
+  {
+    name: "aggregatable_trigger_data-not-filters-too-few-or-filters",
+    json: `{"aggregatable_trigger_data": [{
+      "key_piece": "0x1",
+      "not_filters": []
+    }]}`,
+    expectedErrors: [{
+      path: ["aggregatable_trigger_data", 0, "not_filters"],
+      msg: "List size out of expected bounds. Size must be within [1, 50]",
+    }]
+  },
+  {
+    name: "aggregatable_trigger_data-not-filters-too-many-or-filters",
+    json: `{"aggregatable_trigger_data": [{
+      "key_piece": "0x1",
+      "not_filters": ${JSON.stringify(times(51, () => ({'a': ['b']})))
+    }}]}`,
+    expectedErrors: [{
+      path: ["aggregatable_trigger_data", 0, "not_filters"],
+      msg: "List size out of expected bounds. Size must be within [1, 50]",
+    }]
+  },
+
+  {
     name: "aggregation-coordinator-identifier-wrong-type",
     json: `{"aggregation_coordinator_identifier": 1}`,
     expectedErrors: [{
       path: ["aggregation_coordinator_identifier"],
->>>>>>> fb9fbbe3
-      msg: "must be a string",
-    }],
-  },
-  {
-<<<<<<< HEAD
-    name: "aggregatable_trigger_data-filters-too-few-or-filters",
-    json: `{"aggregatable_trigger_data": [{
-      "key_piece": "0x1",
-      "filters": []
-    }]}`,
-    expectedErrors: [{
-      path: ["aggregatable_trigger_data", 0, "filters"],
-      msg: "List size out of expected bounds. Size must be within [1, 50]",
-    }]
-  },
-  {
-    name: "aggregatable_trigger_data-filters-too-many-or-filters",
-    json: `{"aggregatable_trigger_data": [{
-      "key_piece": "0x1",
-      "filters": ${JSON.stringify(times(51, () => ({'a': ['b']})))
-    }}]}`,
-    expectedErrors: [{
-      path: ["aggregatable_trigger_data", 0, "filters"],
-      msg: "List size out of expected bounds. Size must be within [1, 50]",
-    }]
-  },
-  // TODO: add tests for exceeding size limits
-
-  {
-    name: "aggregatable_trigger_data-not-filters-wrong-type",
-    json: `{"aggregatable_trigger_data": [{
-      "key_piece": "0x1",
-      "source_keys": ["x"],
-      "not_filters": 1
-    }]}`,
-    expectedErrors: [{
-      path: ["aggregatable_trigger_data", 0, "not_filters"],
-      msg: "must be a list or an object",
-    }],
-  },
-  {
-    name: "aggregatable_trigger_data-not-filters-values-wrong-type",
-    json: `{"aggregatable_trigger_data": [{
-      "key_piece": "0x1",
-      "source_keys": ["x"],
-      "not_filters": {"a": "b"}
-    }]}`,
-    expectedErrors: [{
-      path: ["aggregatable_trigger_data", 0, "not_filters", "a"],
-      msg: "must be a list",
-    }],
-  },
-  {
-    name: "aggregatable_trigger_data-not-filters-value-wrong-type",
-    json: `{"aggregatable_trigger_data": [{
-      "key_piece": "0x1",
-      "source_keys": ["x"],
-      "not_filters": {"a": [1]}
-    }]}`,
-    expectedErrors: [{
-      path: ["aggregatable_trigger_data", 0, "not_filters", "a", 0],
-      msg: "must be a string",
-    }],
-  },
-  {
-    name: "aggregatable_trigger_data-not-filters-too-few-or-filters",
-    json: `{"aggregatable_trigger_data": [{
-      "key_piece": "0x1",
-      "not_filters": []
-    }]}`,
-    expectedErrors: [{
-      path: ["aggregatable_trigger_data", 0, "not_filters"],
-      msg: "List size out of expected bounds. Size must be within [1, 50]",
-    }]
-  },
-  {
-    name: "aggregatable_trigger_data-not-filters-too-many-or-filters",
-    json: `{"aggregatable_trigger_data": [{
-      "key_piece": "0x1",
-      "not_filters": ${JSON.stringify(times(51, () => ({'a': ['b']})))
-    }}]}`,
-    expectedErrors: [{
-      path: ["aggregatable_trigger_data", 0, "not_filters"],
-      msg: "List size out of expected bounds. Size must be within [1, 50]",
-    }]
-  },
-
-=======
+      msg: "must be a string",
+    }],
+  },
+  {
     name: "aggregation-coordinator-identifier-unknown-value",
     json: `{"aggregation_coordinator_identifier": "AWS-CLOUD"}`,
     expectedErrors: [{
@@ -615,9 +614,6 @@
     }],
   },
 
-  // TODO: validate filters/not_filters in event_trigger_data and
-  // aggregatable_trigger_data
->>>>>>> fb9fbbe3
 
   // TODO: validate length of event_trigger_data and aggregatable_trigger_data
 ];