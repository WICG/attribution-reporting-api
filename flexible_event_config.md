# Flexible event-level configurations

_Note: This document describes possible new functionality in the Attribution Reporting API’s event-level reports. This is a forwards and backwards compatible change to event-level reports. While this new functionality is being developed, we still highly encourage testing the existing API functionalities to support core utility and compatibility needs._

**Table of Contents**

- [Goals](#goals)
- [Phase 1: Lite Flexible Event Level](#phase-1-lite-flexible-event-level)
  - [API Changes](#api-changes)
  - [Default Configurations](#default-configurations)
    - [Default event sources](#default-event-sources)
    - [Default navigation sources](#default-navigation-sources)
    - [Custom Configurations: Example](#custom-configurations-example)
- [Phase 2: Full Flexible Event Level](#phase-2-full-flexible-event-level)
  - [API Changes](#api-changes)
  - [Default Configurations](#default-configurations)
    - [Default event sources](#default-event-sources)
    - [Default navigation sources](#default-navigation-sources)
    - [Custom Configurations: Examples](#custom-configurations-examples)
      - [Reporting trigger value buckets](#reporting-trigger-value-buckets)
      - [Reporting trigger counts](#reporting-trigger-counts)
      - [Binary with more frequent reporting](#binary-with-more-frequent-reporting)
      - [Varying trigger_specs from source to source](#varying-trigger_specs-from-source-to-source)
- [Privacy Considerations](#privacy-considerations)

The default configuration for event and navigation sources may not be ideal for all use-cases. We can optionally support extended configurations that allow for callers to specify precisely the information they want out of reports, in order to more efficiently extract utility out of the privacy mechanism. The most efficient configuration will differ from use-case to use-case and will depend on a) the parameters of our privacy mechanism and b) the noise level that can be tolerated by the use-case.

This proposal is broken into two separate feature sets
* __Phase 1: Lite flexible event level configuration__
  * This lite version would provide a subset of the full feature and can be used independently of Phase 2
* __Phase 2: Full version of flexible event level configuration__
<br>

Phase 1 (Lite flexible event level) could be used to:
* Vary the frequency of reports by specifying the number of reporting windows
* Vary the number of attributions per source registration
* Reduce the amount of total noise by decreasing the above parameters
* Configure reporting windows rather than using the defaults
<br>

Phase 2 (Full flexible event level) could be used to do all of the capabilities in Phase 1 and:
* Vary the trigger data cardinality in a report
* Reduce the amount of total noise by decreasing the trigger data cardinality

## Goals

In general, the approach here is to more flexibly encode the output of the API for event-level reports:

* Allow tuning the output space for a particular source, trading off richness of output (e.g. cardinality of `trigger_data`, number of reporting windows, etc.) with noise levels (See [issue #99](https://github.com/WICG/attribution-reporting-api/issues/99), [issue #734](https://github.com/WICG/attribution-reporting-api/issues/734), and [issue #733](https://github.com/WICG/attribution-reporting-api/issues/733))
* Allow for value-based reporting (via bucketization) in addition to count-based reporting ([issue #55](https://github.com/WICG/attribution-reporting-api/issues/55))
* Allow for choosing flexible reporting windows ([issue #46](https://github.com/WICG/attribution-reporting-api/issues/46) and [issue #736](https://github.com/WICG/attribution-reporting-api/issues/736))
* Allow for setting the possible output space for a source based on a _prior probability distribution_ the ad tech has about the types of trigger that are possible, taking advantage of recent research into label differential privacy for [binary classification](https://arxiv.org/abs/2102.06062) and [regression problems](https://arxiv.org/abs/2212.06074).

## Phase 1: Lite Flexible Event Level

### API Changes

We will add the following two optional parameters to the JSON in `Attribution-Reporting-Register-Source`: `max_event_level_reports` and `event_report_windows`:

```jsonc
{
  ...
  // Optional. This is a parameter that acts across all trigger types for the lifetime of this source. 
  // It restricts the total number of event-level reports that this source can generate. 
  // After this maximum is hit, the source is no longer capable of producing any new data. 
  // The use of priority in the trigger attribution algorithm in the case of multiple attributable triggers remains unchanged. 
  // Defaults to 3 for navigation sources and 1 for event sources
  "max_event_level_reports": <int>,

  // Optional. Represents a series of time windows, starting at 0.
  // Reports for this source will be delivered an hour after the end of each window.
  // Time is encoded as seconds after source registration.
  // If event_report_windows is omitted, will use the default windows.
  // This field is mutually exclusive with the existing `event_report_window` field.
  // End time is exclusive.
  "event_report_windows": {
    "end_times": [<int>, ...]
  }
}
```

Note that if both `event_report_window` and `event_report_windows` are present then the source will be ignored. Only one of them can be present in the source registration.

### Default Configurations
Here are the default configurations for `event` and `navigation` sources.

#### Default event sources

```jsonc
{
  ...  
  "max_event_level_reports": 1,
  "event_report_windows": {
    "end_times": [2592000] // 30 days represented in seconds
  }
}
```

#### Default navigation sources

```jsonc
{
  ...  
  "max_event_level_reports": 3,
  "event_report_windows": {
    "end_times": [172800, 604800, 2592000] // 2 days, 7 days, 30 days represented in seconds
  }
}
```

#### Custom Configurations: Example

Below is an additional configuration example outside the defaults. This example configuration supports a developer who wants to optimize for receiving reports at earlier reporting windows.

```jsonc
{
  ...  
  "max_event_level_reports": 3,
  "event_report_windows": {
    "end_times": [7200, 43200, 86400] // 2 hours, 12 hours, 1 day represented in seconds
  }
}
```

## Phase 2: Full Flexible Event Level

### API changes

In addition to the parameters that were added in Phase 1, we will add one additional optional parameter to the JSON in `Attribution-Reporting-Register-Source`: `trigger_specs`

```jsonc
{
  // A trigger spec is a set of matching criteria, along with a scheme to
  // generate bucketized output based on accumulated values across multiple
  // triggers within the specified event_report_window.
  // There will be a limit on the number of specs possible to define for a source.
  "trigger_specs": [{
    // This spec will only apply to registrations that set one of the given
    // trigger data values (non-negative integers) in the list.
    // trigger_data will still appear in the event-level report.
    "trigger_data": [<int>, ...]

    // Represents a series of time windows, starting at the source registration time.
    // Reports for this spec will be delivered an hour after the end of each window.
    // Time is encoded as seconds after source registration.
    //
    // Note: specs with identical trigger_data cannot have overlapping windows;
    // this ensures that triggers match at most one spec. If event_report_windows
    // is omitted, will use the "event_report_window" or "event_report_windows" field specified at the global level for the source (or the default windows if none are specified).  End time is exclusive.
    "event_report_windows": {
      "end_times": [<int>, ...]
    }

    // Represents an operator that summarizes the triggers within a window
    // count: number of triggers attributed within a window
    // value_sum: sum of the value of triggers within a window
    // The summary is reported as an index into a bucketization scheme.
    // Defaults to "count"
    "summary_window_operator": <one of "count" or "value_sum">

    // Represents a bucketization of the integers from [0, MAX_INT], encoded as
    // a list of integers where new buckets begin (excluding 0 which is
    // implicitly included).
    //
    // e.g. [5, 10, 100] encodes the following ranges:
    // [[0, 4], [5, 9], [10, 99], [100, MAX_INT]]
    //
    // At the end of each reporting window, triggers will be summarized into an
    // integer which slots into one of these ranges. Reports will be sent for
    // every new range boundary that is crossed. Reports will never be sent for
    // the range that includes 0, as every source is initialized in this range.
    //
    // If omitted, then represents a trivial mapping
    // [1, 2, ... , MAX_INT]
    // With MAX_INT being the maximum int value defined by the browser.
    "summary_buckets": [<bucket start>, ...]
  }, {
    // Next trigger_spec
  } ...],

  // See description in phase 1.
  "max_event_level_reports": <int>
  // See description in phase 1.
  "event_report_windows": {
    "end_times": [<int>, ...]
  }
}
```

This configuration fully specifies the output space of the event-level reports, per source registration. For every trigger spec, we fully specify:
* A set of matching criteria:
  * Which specific trigger data this spec applies to. This source is eligible to be matched only with triggers that have one of the specified `trigger_data` values in the `trigger_specs`. In other words, if the trigger would have matched this source but its `trigger_data` is not one of the values in the source's configuration, the trigger is ignored.
  * When a specific trigger matches this spec (via `event_report_windows`).
Note that the trigger could still be matched with a source for aggregatable reports despite failing the above two match criteria.
* A specific algorithm for summarizing and bucketizing all the triggers within an attribution window. This allows triggers to specify a `value` parameter that gets summed up for a particular spec, but reported as a bucketized value

Note that these matching criteria take place _after_ attributing a trigger to a particular source i.e. after step 5 [here](https://wicg.github.io/attribution-reporting-api/#trigger-attribution). If `trigger_specs` are specified for a source and no matching spec is found after attribution, the trigger will be ignored.

Triggers will also support adding an optional `value` parameter in the dictionaries within `event_trigger_data`.

```jsonc
{
  "event_trigger_data": [
    {
      "trigger_data": "2",
      "value": 100,  // Defaults to 1
      "filters": ...
    },
    ...
  ]
}
```

Every trigger registration will match with at most one trigger spec and update its associated summary value. At a high level, at trigger time we will:

* Apply global attribution filters
* For every trigger spec:
  * Evaluate the `event_trigger_data` on the spec to find a match, using the spec’s `event_reporting_window`
    * The top level `event_reporting_windows` will act as a default value in case any trigger spec is the missing `event_report_windows` sub-field
* The first matched spec is chosen for attribution, and we increment its summary value by `value`.

When the `event_report_window` for a spec completes, we will map it's summary value to a bucket, and send an event-level report for every increment in the summary bucket caused by attributed trigger values. Reports will come with one extra field `trigger_summary_bucket`.

```jsonc
{
  ...
  "trigger_summary_bucket": [<bucket start>, <bucket end>],
}
```

<<<<<<< HEAD
### Default configurations
=======

## Privacy considerations

The goal of this proposal is to remain largely privacy-neutral with respect to the existing event-level reports. We will publish an algorithm which computes the number of output states for a given source registration. From this we will be able to:

* Compute a randomized response algorithm across the entire output space
* Set the noise level to satisfy a certain epsilon level via a randomized response mechanism
* Verify that the privacy parameters (like information gain) are within a given threshold, and fail registration if they are not

With these pieces we can ensure that this extension does not regress our privacy measures. Additionally, it allows callers to fine-tune the noise added to the API e.g. by specifying different kinds of output domains. For example, `navigation` sources that only need 1 bit of trigger data and 1 reporting window can use the same noise level as `event` sources.

Beyond setting noise levels, we will have some parameter limits to avoid large computation costs and avoid configurations with too many output states (where noise will increase considerably). Here is an example set of restrictions (feedback always welcome):

* Maximum of 20 total reports, globally and per `trigger_data`
* Maximum of 5 possible reporting windows per `trigger_data`
* Maximum of 32 trigger data cardinality

Be mindful that using extremal values here may result in a large amount of noise, or failure to register if privacy levels are not met.

## Configurations that are equivalent to the current version
>>>>>>> 4a15a604

The following are equivalent configurations for the API's current event and navigation sources, respectively. Especially for navigation sources, this illustrates why the noise levels are so high relative to event sources to maintain the same epsilon values: navigation sources have a much larger output space.

It is possible that there are multiple configurations that are equivalent, given that some parameters can be set as default or pruned.

<<<<<<< HEAD
#### Default event sources
=======
### Equivalent event sources
>>>>>>> 4a15a604

```jsonc
// Note: most of the fields here are not required to be explicitly listed.
// Here we list them explicitly just for clarity.
{
  "trigger_specs": [
  {
    "trigger_data": [0, 1],
    "event_report_windows": {
      "end_times": [<30 days>] 
    },
  "summary_window_operator": "count",
  "summary_buckets": [1],
  }],
  "max_event_level_reports": 1,
<<<<<<< HEAD
  "event_report_windows": {
    "end_times": [2592000] // 30 days represented in seconds
  }
}
```

#### Default navigation sources
=======
  ...
  "expiry": <30 days>, // expiry must be greater than or equal to the last element of the end_times
}
```

### Equivalent navigation sources
>>>>>>> 4a15a604

```jsonc
// Note: most of the fields here are not required to be explicitly listed.
// Here we list them explicitly just for clarity.
{
  "trigger_specs": [
  {
    "trigger_data": [0, 1, 2, 3, 4, 5, 6, 7],
    "event_report_windows": {
<<<<<<< HEAD
      "end_times": [172800, 604800, 2592000] // 2 days, 7 days, 30 days represented in seconds
    }
  }],
  "max_event_level_reports": 3,
  "event_report_windows": {
    "end_times": [172800, 604800, 2592000] // 2 days, 7 days, 30 days represented in seconds
  }
=======
      "end_times": [<2 days>, <7 days>, <30 days>]
    },
    "summary_window_operator": "count",
    "summary_buckets": [1, 2, 3],
  }],
  "max_event_level_reports": 3,
  ...
  "expiry": <30 days>, // expiry must be greater than or equal to the last element of the end_times
>>>>>>> 4a15a604
}

```

### Custom configurations: Examples

Below are some additional configurations outside the defaults. In all of the below examples, the user (developer) is either trading-off
* reducing some dimension of the default configuration (#triggers, trigger data cardinality, #windows) for increasing another one to preserve the noise level
* reducing some dimension of the default configuration (#triggers, trigger data cardinality, #windows) for reduced noise level

#### Reporting trigger value buckets

This example configuration supports a developer who wants to optimize for value data for only one reporting window (e.g. 7 days), trading fewer reporting windows for less noise. In this example any trigger that sets trigger_data to a value other than 0 is ineligible for event-level attribution.

```jsonc
{
  "trigger_specs": [
  {
    "trigger_data": [0],
    "event_report_windows": {
<<<<<<< HEAD
      "end_times": [604800] // 7 days represented in seconds
=======
      "end_times": [<7 days>, <14 days>]
>>>>>>> 4a15a604
    },
    "summary_window_operator": "value_sum",
    "summary_buckets": [5, 10, 100]
  }],
}
```

Triggers could be registered with the value field set, which are summed up and bucketed. For example if there are three triggers within 7 days of source registrations with values 1, 3 and 4.


```jsonc
{ "event_trigger_data": [{"trigger_data": "0", "value": 1}] }
{ "event_trigger_data": [{"trigger_data": "0", "value": 3}] }
{ "event_trigger_data": [{"trigger_data": "0", "value": 4}] }
```

<<<<<<< HEAD
The values are summed (to 8) and only 1 report is sent reported as bucket [5, 9].
=======
The values are summed (to 8) and reported in the following reports after 7 days + 1 hour:
>>>>>>> 4a15a604

```jsonc
// Report 1
{
  ...
  "trigger_summary_bucket": [5, 9]
}
```

<<<<<<< HEAD
#### Reporting trigger counts
=======
In the subsequent 7 days, the following triggers are registered:

```jsonc
{ "event_trigger_data": [{"trigger_data": "0", "value": 50}] }
{ "event_trigger_data": [{"trigger_data": "0", "value": 45}] }
```

The values are summed to 8 + 50 + 45 = 103. This yields the following reports at 14 days + 1 hour:

```jsonc
// Report 2
{
  ...
  "trigger_summary_bucket": [10, 99]
},

// Report 3
{
  ...
  "trigger_summary_bucket": [100, MAX_INT]
}
```


### Reporting trigger counts
>>>>>>> 4a15a604

This example shows how a developer can configure a source to get a count of triggers up to 10.

```jsonc
{
  "trigger_specs": [
  {
    "trigger_data": [0],
    "event_report_windows": {
      "end_times": [604800] // 7 days represented in seconds
    },
    // This field could be omitted to save bandwidth since the default is "count"
    "summary_window_operator": "count",
    "summary_buckets": [1, 2, 3, 4, 5, 6, 7, 8, 9, 10]
  }],
}
```

Attributed triggers with `trigger_data` set to 0 are counted and capped at 10. The trigger value is ignored since `summary_window_operator` is set to `count`. Supposing 4 triggers are registered and attributed to the source, the reports would look like this:

```jsonc
// Report 1
{
  ...
  "trigger_summary_bucket": [1, 1]
}
// Report 2
{
  ...
  "trigger_summary_bucket": [2, 2]
}
// Report 3
{
  ...
  "trigger_summary_bucket": [3, 3]
}
// Report 4
{
  ...
  "trigger_summary_bucket": [4, 4]
}
```

#### Binary with more frequent reporting

This example configuration supports a developer who wants to learn whether at least one conversion occurred in the first 10 days (regardless of value), but wants to receive reports at more frequent intervals than the default. Again, in this example any trigger that sets `trigger_data` to a value other than 0 is ineligible for attribution. This is why we refer to this use case as _binary_

```jsonc
{
  "trigger_specs": [
  {
    "trigger_data": [0],
    "event_report_windows": {
      // 1 day, 2 days, 3 days, 5 days, 7 days, 10 days represented in seconds
      "end_times": [86400, 172800, 259200, 432000, 604800, 864000]
    },
    // This field could be omitted to save bandwidth since the default is "count"
    "summary_window_operator": "count",
    "summary_buckets": [1]
  }],
}
```

### Varying `trigger_specs` from source to source

Note that the `trigger_specs` registration can differ from source to source. This example has two configurations, one that specifies that only triggers with `trigger_data` 0-3 are eligible for attribution and another that specifies that only triggers with `trigger_data` 4-7 are eligible. The user can configure half their sources with the former and half their sources with the later. Doing so will result in the noise added to the report being approximately 15% of the noise of the default configuration for navigation sources.

```jsonc
{
  "trigger_specs": [
  {
    "trigger_data": [0, 1, 2, 3],
    "event_report_windows": {
      "end_times": [172800, 604800, 2592000] // 2 days, 7 days, 30 days represented in seconds
    }
  }],
  "max_event_level_reports": 3
}
```

```jsonc
{
  "trigger_specs": [
  {
    "trigger_data": [4, 5, 6, 7],
    "event_report_windows": {
      "end_times": [172800, 604800, 2592000] // 2 days, 7 days, 30 days represented in seconds
    }
  }],
  "max_event_level_reports": 3
}
```

We encourage developers to suggest different use cases they may have for this API extension, and we will update this explainer with sample configurations for those use cases.


## Privacy considerations

The goal of both Phase 1 and Phase 2 of this proposal is to remain largely privacy-neutral with respect to the existing event-level reports. We will publish an algorithm which computes the number of output states for a given source registration. From this we will be able to:

* Compute a randomized response algorithm across the entire output space
* Set the noise level to satisfy a certain epsilon level via a randomized response mechanism
* Verify that the privacy parameters (like information gain) are within a given threshold, and fail registration if they are not

With these pieces we can ensure that these extensions do not regress our privacy measures. Additionally, it allows callers to fine-tune the noise added to the API e.g. by specifying different kinds of output domains. For example, navigation sources that only need 1 bit of trigger data and 1 reporting window can use the same noise level as event sources.

Beyond setting noise levels, we will have some parameter limits to avoid large computation costs and avoid configurations with too many output states (where noise will increase considerably). Here is an example set of restrictions (feedback always welcome):


* Maximum of 20 total reports, globally and per `trigger_data`
* Maximum of 5 possible reporting windows per `trigger_data`
* Maximum of 32 trigger data cardinality (not applicable for Phase 1: Lite Flexible Event Level)

Be mindful that using extrema values here may result in a large amount of noise, or failure to register if privacy levels are not met.
<|MERGE_RESOLUTION|>--- conflicted
+++ resolved
@@ -228,40 +228,15 @@
 }
 ```
 
-<<<<<<< HEAD
+
 ### Default configurations
-=======
-
-## Privacy considerations
-
-The goal of this proposal is to remain largely privacy-neutral with respect to the existing event-level reports. We will publish an algorithm which computes the number of output states for a given source registration. From this we will be able to:
-
-* Compute a randomized response algorithm across the entire output space
-* Set the noise level to satisfy a certain epsilon level via a randomized response mechanism
-* Verify that the privacy parameters (like information gain) are within a given threshold, and fail registration if they are not
-
-With these pieces we can ensure that this extension does not regress our privacy measures. Additionally, it allows callers to fine-tune the noise added to the API e.g. by specifying different kinds of output domains. For example, `navigation` sources that only need 1 bit of trigger data and 1 reporting window can use the same noise level as `event` sources.
-
-Beyond setting noise levels, we will have some parameter limits to avoid large computation costs and avoid configurations with too many output states (where noise will increase considerably). Here is an example set of restrictions (feedback always welcome):
-
-* Maximum of 20 total reports, globally and per `trigger_data`
-* Maximum of 5 possible reporting windows per `trigger_data`
-* Maximum of 32 trigger data cardinality
-
-Be mindful that using extremal values here may result in a large amount of noise, or failure to register if privacy levels are not met.
-
-## Configurations that are equivalent to the current version
->>>>>>> 4a15a604
 
 The following are equivalent configurations for the API's current event and navigation sources, respectively. Especially for navigation sources, this illustrates why the noise levels are so high relative to event sources to maintain the same epsilon values: navigation sources have a much larger output space.
 
 It is possible that there are multiple configurations that are equivalent, given that some parameters can be set as default or pruned.
 
-<<<<<<< HEAD
+
 #### Default event sources
-=======
-### Equivalent event sources
->>>>>>> 4a15a604
 
 ```jsonc
 // Note: most of the fields here are not required to be explicitly listed.
@@ -277,7 +252,6 @@
   "summary_buckets": [1],
   }],
   "max_event_level_reports": 1,
-<<<<<<< HEAD
   "event_report_windows": {
     "end_times": [2592000] // 30 days represented in seconds
   }
@@ -285,14 +259,6 @@
 ```
 
 #### Default navigation sources
-=======
-  ...
-  "expiry": <30 days>, // expiry must be greater than or equal to the last element of the end_times
-}
-```
-
-### Equivalent navigation sources
->>>>>>> 4a15a604
 
 ```jsonc
 // Note: most of the fields here are not required to be explicitly listed.
@@ -302,7 +268,6 @@
   {
     "trigger_data": [0, 1, 2, 3, 4, 5, 6, 7],
     "event_report_windows": {
-<<<<<<< HEAD
       "end_times": [172800, 604800, 2592000] // 2 days, 7 days, 30 days represented in seconds
     }
   }],
@@ -310,16 +275,6 @@
   "event_report_windows": {
     "end_times": [172800, 604800, 2592000] // 2 days, 7 days, 30 days represented in seconds
   }
-=======
-      "end_times": [<2 days>, <7 days>, <30 days>]
-    },
-    "summary_window_operator": "count",
-    "summary_buckets": [1, 2, 3],
-  }],
-  "max_event_level_reports": 3,
-  ...
-  "expiry": <30 days>, // expiry must be greater than or equal to the last element of the end_times
->>>>>>> 4a15a604
 }
 
 ```
@@ -340,11 +295,7 @@
   {
     "trigger_data": [0],
     "event_report_windows": {
-<<<<<<< HEAD
       "end_times": [604800] // 7 days represented in seconds
-=======
-      "end_times": [<7 days>, <14 days>]
->>>>>>> 4a15a604
     },
     "summary_window_operator": "value_sum",
     "summary_buckets": [5, 10, 100]
@@ -361,11 +312,8 @@
 { "event_trigger_data": [{"trigger_data": "0", "value": 4}] }
 ```
 
-<<<<<<< HEAD
-The values are summed (to 8) and only 1 report is sent reported as bucket [5, 9].
-=======
+
 The values are summed (to 8) and reported in the following reports after 7 days + 1 hour:
->>>>>>> 4a15a604
 
 ```jsonc
 // Report 1
@@ -375,9 +323,6 @@
 }
 ```
 
-<<<<<<< HEAD
-#### Reporting trigger counts
-=======
 In the subsequent 7 days, the following triggers are registered:
 
 ```jsonc
@@ -403,7 +348,6 @@
 
 
 ### Reporting trigger counts
->>>>>>> 4a15a604
 
 This example shows how a developer can configure a source to get a count of triggers up to 10.
 
