# Attribution Reporting API Tester List

## Ecosystem Use of the Attribution Reporting API

The purpose of this page is to consolidate information which is currently distributed across various GitHub issues, company blogs, social posts, etc.
The usefulness of this page depends on testers sharing information and updates; if testers do not contribute or the information becomes stale it would make sense to deprecate.

## Disclaimers

- Not a complete list. Participants are strongly encouraged to share their activities and insights publicly for the benefit of the broader community, but sharing is voluntary and therefore this page is not expected to reflect all activity.

- Not evaluative. The purpose of this page is to consolidate links to information published by Privacy Sandbox participants. Editors will review submissions for relevance and to ensure general conformance to the guidelines above, but are not evaluating or endorsing the information provided.

- Editors will regularly review and approve submissions that meet the guidelines below. If you believe that an error has been submitted, please create an issue in the Attribution Reporting API repository with the words ‘[Tester List’] in the subject and the Editors will respond in short order.

## Guidelines

- Enter information on behalf of your own organization. To verify this, the GitHub user must have a profile affiliation with the business that they are adding to the list.

- Do not share test results or other detailed information inline; instead link to GitHub issues or other public pages for elaboration and discussion.

- Table fields:
    - Company/Party: The organization directly conducting tests or analysis.
    - Est. Testing Timeframe: Expected start and duration of tests, if known.
    - [Optional] Link to Testing Plan and/or Learnings: Link to GitHub issues, blog posts or other public information.  This could include plans for upcoming tests, or insights and summaries from completed tests.
    - [Optional] How to Contact You: For example, a website form or reply on a GitHub issue.

## How to submit

1. On the Attribution Reporting API GitHub page, navigate to the document in the main table called `ara-tester-list.md`

1. Click the ‘pencil’ icon on the right side to edit the appropriate table and add your information
    1. Use the | to make sure that the information that you provide correctly shows up in each cell
    1. After you select ‘Propose changes’ an editor will review the edits and add your information in the coming days.

1. You can find additional details here for [editing tables in GitHub](https://docs.github.com/en/get-started/writing-on-github/working-with-advanced-formatting/organizing-information-with-tables).

## Table - Direct Integrations

| Company / Party | Industry or vertical | Est. Testing Timeframe | Link to testing plan and/or learnings (optional) | How to contact you (optional) |
| --------------- | -------------------- | ---------------------- | ------------------------------------- | ------------------ |
| Criteo | Demand-side platform (DSP) | Started in 2022, long term commitment | [Criteo’s First Look at the Attribution Reporting API](https://medium.com/criteo-engineering/an-update-on-fledge-chrome-testing-d0046430a3ec) | privacy-sandbox-testing@criteo.com | 
| Teads | DSP & SSP | March 15th 2024 - May 15th 2024 | | privacysandbox@teads.com |
| SMN | Ad tech services | February 1st 2024 - April 30th 2024 |  | privacy-sandbox-testing@so-netmedia.jp |
| Yahoo! JAPAN | Ad tech services | 2022-2023 | [Report](https://github.com/WICG/attribution-reporting-api/issues/201) |  | 
| NextRoll | Demand-side platform (DSP) | 2024-03-25 - 2024-05-20 | coming soon | privacysandbox@nextroll.com |
| RTB House | Demand-side platform (DSP) | | | privacysandbox@rtbhouse.com |
| CyberAgent(Dynalyst) | Demand-side platform (DSP) | March 15th 2024 - June 15th 2024 | | privacysandbox@cyberagent.co.jp |
| Google (Ads Products & Platforms) | Ad tech services | Testing ongoing | | Clients can reach out to their account manager directly |
| MicroAd | SSP & DSP | | | privacysandbox@microad.co.jp |
| Nexxen (Unruly/Tremor/Amobee) | SSP & DSP| 2023-2024 | coming soon | privacysandbox@nexxen.com |
| Seedtag | SSP & DSP| 2023-2024 | coming soon | privacysandbox@seedtag.com |
| Adform | DSP | March 12 - May 31, 2024 | | privacysandbox@adform.com |
| Yahoo Inc | DSP | beginning 15 Jan 2024 | | googleprivacysandbox@yahooinc.com |
| Globo | Adtech  | | | adtech-delivery@g.globo |
| MiQ | Adtech & Managed service  | From 01.01.2024 | coming soon | privacysandbox@miqdigital.com |
| KelkooGroup | Adtech services for affiliate marketing | From 01.12.2023 | | privacysandbox@kelkoogroup.com |
| Quantcast | Demand-side platform (DSP) | Testing ongoing | | chrome-privacy-sandbox@quantcast.com |
| Optable | Adtech services | Testing ongoing | | privacysandbox@optable.co | 
<<<<<<< HEAD
| UOL | Adtech | | | privacysandbox@uolinc.com |
| Basis | DSP | 2024 | | |
=======
| UOL | Adtech  | | | privacysandbox@uolinc.com |
| Taboola | Adtech | Testing ongoing | | privacy-sandbox@taboola.com |
>>>>>>> ed9eba35

## Table - Publishers and Advertisers Interested in Testing or Early Adoption
Companies who may be interested in participating in tests and early adoption opportunities provided by ad tech companies.

| Company / Party | Role (publisher/sellside, advertiser/buyside, etc.) | Additional details about your interest (Optional) | How to contact you |
| --------------- | --------------------------------------------------- | ------------------------------------------------- | ------------------ |
| Vocento | Publisher | | privacysandbox@vocento.com |
| CNN Brasil | Publisher | | alexandre.magno@cnnbrasil.com.br |
| Clarin | Publisher | | mfranco@clarin.com |
| Globo | Publisher  | | adtech-delivery@g.globo |
| A Gazeta | Publisher | | cdutra@redegazeta.com.br |
| Bullwhip Technologies | Analytics SaaS | | privacysandbox@bullwhip.io |
| UOL | Publisher  | | privacysandbox@uolinc.com |<|MERGE_RESOLUTION|>--- conflicted
+++ resolved
@@ -57,13 +57,10 @@
 | KelkooGroup | Adtech services for affiliate marketing | From 01.12.2023 | | privacysandbox@kelkoogroup.com |
 | Quantcast | Demand-side platform (DSP) | Testing ongoing | | chrome-privacy-sandbox@quantcast.com |
 | Optable | Adtech services | Testing ongoing | | privacysandbox@optable.co | 
-<<<<<<< HEAD
 | UOL | Adtech | | | privacysandbox@uolinc.com |
+| Taboola | Adtech | Testing ongoing | | privacy-sandbox@taboola.com |
 | Basis | DSP | 2024 | | |
-=======
-| UOL | Adtech  | | | privacysandbox@uolinc.com |
-| Taboola | Adtech | Testing ongoing | | privacy-sandbox@taboola.com |
->>>>>>> ed9eba35
+
 
 ## Table - Publishers and Advertisers Interested in Testing or Early Adoption
 Companies who may be interested in participating in tests and early adoption opportunities provided by ad tech companies.
